--- conflicted
+++ resolved
@@ -20,11 +20,8 @@
 from baybe.objective import Objective as OldObjective
 from baybe.objectives.base import Objective
 from baybe.objectives.desirability import DesirabilityObjective
-<<<<<<< HEAD
+from baybe.objectives.single import SingleTargetObjective
 from baybe.parameters.enum import SubstanceEncoding
-=======
-from baybe.objectives.single import SingleTargetObjective
->>>>>>> bd7e8a94
 from baybe.parameters.numerical import NumericalContinuousParameter
 from baybe.recommenders.pure.bayesian import (
     BotorchRecommender,
@@ -201,32 +198,6 @@
     assert expected == actual, (expected, actual)
 
 
-<<<<<<< HEAD
-@pytest.mark.parametrize(
-    ("deprecated", "replacement"),
-    [
-        param(SubstanceEncoding.MORGAN_FP, ECFPFingerprint, id="morgan"),
-        param(SubstanceEncoding.RDKIT, RDKit2DDescriptorsFingerprint, id="rdkit"),
-    ],
-)
-@pytest.mark.skipif(
-    not CHEM_INSTALLED, reason="Optional chem dependency not installed."
-)
-def test_deprecated_encodings(deprecated, replacement):
-    """Deprecated encoding raises a warning and uses correct replacement."""
-    path = f"skfp.fingerprints.{replacement.__name__}"
-
-    with patch(path, wraps=replacement) as patched:
-        # Assert warning
-        with pytest.warns(DeprecationWarning):
-            smiles_to_fingerprint_features(["C"], deprecated)
-
-        # Check that equivalent is used instead of deprecated encoding
-        if deprecated is SubstanceEncoding.MORGAN_FP:
-            patched.assert_called_once_with(**{"fp_size": 1024, "radius": 4})
-        else:
-            patched.assert_called_once()
-=======
 def test_objective_transform_interface():
     """Using the deprecated transform interface raises a warning."""
     single = SingleTargetObjective(NumericalTarget("A", "MAX"))
@@ -272,4 +243,29 @@
         numerical.transform(data=pd.DataFrame(columns=["num"]))
     with pytest.warns(DeprecationWarning):
         binary.transform(data=pd.DataFrame(columns=["bin"]))
->>>>>>> bd7e8a94
+
+
+@pytest.mark.parametrize(
+    ("deprecated", "replacement"),
+    [
+        param(SubstanceEncoding.MORGAN_FP, ECFPFingerprint, id="morgan"),
+        param(SubstanceEncoding.RDKIT, RDKit2DDescriptorsFingerprint, id="rdkit"),
+    ],
+)
+@pytest.mark.skipif(
+    not CHEM_INSTALLED, reason="Optional chem dependency not installed."
+)
+def test_deprecated_encodings(deprecated, replacement):
+    """Deprecated encoding raises a warning and uses correct replacement."""
+    path = f"skfp.fingerprints.{replacement.__name__}"
+
+    with patch(path, wraps=replacement) as patched:
+        # Assert warning
+        with pytest.warns(DeprecationWarning):
+            smiles_to_fingerprint_features(["C"], deprecated)
+
+        # Check that equivalent is used instead of deprecated encoding
+        if deprecated is SubstanceEncoding.MORGAN_FP:
+            patched.assert_called_once_with(**{"fp_size": 1024, "radius": 4})
+        else:
+            patched.assert_called_once()
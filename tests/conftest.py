"""PyTest configuration."""

from __future__ import annotations

import os
from itertools import chain
from unittest.mock import Mock

import numpy as np
import pandas as pd
import pytest
import torch
from hypothesis import settings as hypothesis_settings

from baybe._optional.info import CHEM_INSTALLED
from baybe.acquisition import qExpectedImprovement
from baybe.campaign import Campaign
from baybe.constraints import (
    ContinuousCardinalityConstraint,
    ContinuousLinearEqualityConstraint,
    ContinuousLinearInequalityConstraint,
    DiscreteCardinalityConstraint,
    DiscreteCustomConstraint,
    DiscreteDependenciesConstraint,
    DiscreteExcludeConstraint,
    DiscreteLinkedParametersConstraint,
    DiscreteNoLabelDuplicatesConstraint,
    DiscretePermutationInvarianceConstraint,
    DiscreteProductConstraint,
    DiscreteSumConstraint,
    SubSelectionCondition,
    ThresholdCondition,
)
from baybe.kernels import MaternKernel
from baybe.objectives.desirability import DesirabilityObjective
from baybe.objectives.single import SingleTargetObjective
from baybe.parameters import (
    CategoricalParameter,
    CustomDiscreteParameter,
    NumericalContinuousParameter,
    NumericalDiscreteParameter,
    SubstanceEncoding,
    TaskParameter,
)
from baybe.parameters.substance import SubstanceParameter
from baybe.priors import GammaPrior
from baybe.recommenders.meta.base import MetaRecommender
from baybe.recommenders.meta.sequential import (
    SequentialMetaRecommender,
    StreamingSequentialMetaRecommender,
    TwoPhaseMetaRecommender,
)
from baybe.recommenders.pure.base import PureRecommender
from baybe.recommenders.pure.bayesian.botorch import (
    BotorchRecommender,
)
from baybe.recommenders.pure.nonpredictive.sampling import RandomRecommender
from baybe.searchspace import SearchSpace
from baybe.surrogates import GaussianProcessSurrogate
from baybe.surrogates.custom import CustomONNXSurrogate
from baybe.targets import NumericalTarget
from baybe.telemetry import (
    VARNAME_TELEMETRY_ENABLED,
    VARNAME_TELEMETRY_HOSTNAME,
    VARNAME_TELEMETRY_USERNAME,
)
from baybe.utils.basic import hilberts_factory
from baybe.utils.boolean import strtobool
from baybe.utils.dataframe import add_fake_results, add_parameter_noise

# Hypothesis settings
hypothesis_settings.register_profile("ci", deadline=500, max_examples=100)
if strtobool(os.getenv("CI", "false")):
    hypothesis_settings.load_profile("ci")

# All fixture functions have prefix 'fixture_' and explicitly declared name, so they
# can be reused by other fixtures, see
# https://docs.pytest.org/en/stable/reference/reference.html#pytest-fixture


@pytest.fixture(scope="session", autouse=True)
def disable_telemetry():
    """Disables telemetry during pytesting via fixture."""
    # Remember the original value of the environment variables
    telemetry_enabled_before = os.environ.get(VARNAME_TELEMETRY_ENABLED)
    telemetry_userhash_before = os.environ.get(VARNAME_TELEMETRY_USERNAME)
    telemetry_hosthash_before = os.environ.get(VARNAME_TELEMETRY_HOSTNAME)

    # Set the environment variable to a certain value for the duration of the tests
    os.environ[VARNAME_TELEMETRY_ENABLED] = "false"
    os.environ[VARNAME_TELEMETRY_USERNAME] = "PYTEST"
    os.environ[VARNAME_TELEMETRY_HOSTNAME] = "PYTEST"

    # Yield control to the tests
    yield

    # Restore the original value of the environment variables
    if telemetry_enabled_before is not None:
        os.environ[VARNAME_TELEMETRY_ENABLED] = telemetry_enabled_before
    else:
        os.environ.pop(VARNAME_TELEMETRY_ENABLED)

    if telemetry_userhash_before is not None:
        os.environ[VARNAME_TELEMETRY_USERNAME] = telemetry_userhash_before
    else:
        os.environ.pop(VARNAME_TELEMETRY_USERNAME)

    if telemetry_hosthash_before is not None:
        os.environ[VARNAME_TELEMETRY_HOSTNAME] = telemetry_hosthash_before
    else:
        os.environ.pop(VARNAME_TELEMETRY_HOSTNAME)


# Add option to only run fast tests
def pytest_addoption(parser):
    """Changes pytest parser."""
    parser.addoption("--fast", action="store_true", help="fast: Runs reduced tests")


def pytest_configure(config):
    """Changes pytest marker configuration."""
    config.addinivalue_line("markers", "slow: mark test as slow to run")


def pytest_collection_modifyitems(config, items):
    """Marks slow tests as skip if flag is set."""
    if not config.getoption("--fast"):
        return

    skip_slow = pytest.mark.skip(reason="skip with --fast")
    for item in items:
        if "slow" in item.keywords:
            item.add_marker(skip_slow)


@pytest.fixture(params=[2], name="n_iterations", ids=["i2"])
def fixture_n_iterations(request):
    """Number of iterations ran in tests."""
    return request.param


@pytest.fixture(
    params=[pytest.param(1, marks=pytest.mark.slow), 3],
    name="batch_size",
    ids=["b1", "b3"],
)
def fixture_batch_size(request):
    """Number of recommendations requested per iteration.

    Testing 1 as edge case and 3 as a case for >1.
    """
    return request.param


@pytest.fixture(
    params=[5, pytest.param(8, marks=pytest.mark.slow)],
    name="n_grid_points",
    ids=["grid5", "grid8"],
)
def fixture_n_grid_points(request):
    """Number of grid points used in e.g. the mixture tests.

    Test an even number (5 grid points will cause 4 sections) and a number that causes
    division into numbers that have no perfect floating point representation (8 grid
    points will cause 7 sections).
    """
    return request.param


@pytest.fixture(name="good_reference_values")
def fixture_good_reference_values():
    """Define some good reference values.

    These are used by the utility function to
    generate fake good results. These only make sense for discrete parameters.
    """
    return {"Categorical_1": ["B"], "Categorical_2": ["OK"]}


@pytest.fixture(name="mock_substances")
def fixture_mock_substances():
    """A set of test substances."""
    substances = {
        "Water": "O",
        "THF": "C1CCOC1",
        "DMF": "CN(C)C=O",
        "Hexane": "CCCCCC",
    }

    return substances


@pytest.fixture(name="mock_categories")
def fixture_mock_categories():
    """A set of mock categories for categorical parameters."""
    return ["Type1", "Type2", "Type3"]


@pytest.fixture(name="parameters")
def fixture_parameters(
    parameter_names: list[str], mock_substances, mock_categories, n_grid_points
):
    """Provides example parameters via specified names."""
    # FIXME: n_grid_points causes duplicate test cases if the argument is not used

    # Required for the selection to work as intended (if the input was a single string,
    # the list comprehension would match substrings instead)
    assert isinstance(parameter_names, list)

    valid_parameters = [
        CategoricalParameter(
            name="Categorical_1",
            values=("A", "B", "C"),
            encoding="OHE",
        ),
        CategoricalParameter(
            name="Categorical_2",
            values=("bad", "OK", "good"),
            encoding="INT",
        ),
        CategoricalParameter(
            name="Switch_1",
            values=("on", "off"),
            encoding="OHE",
        ),
        CategoricalParameter(
            name="Switch_2",
            values=("left", "right"),
            encoding="OHE",
        ),
        CategoricalParameter(
            name="Frame_A",
            values=mock_categories,
        ),
        CategoricalParameter(
            name="Frame_B",
            values=mock_categories,
        ),
        CategoricalParameter(
            name="SomeSetting",
            values=("slow", "normal", "fast"),
            encoding="INT",
        ),
        NumericalDiscreteParameter(
            name="Num_disc_1",
            values=(1, 2, 7),
            tolerance=0.3,
        ),
        NumericalDiscreteParameter(
            name="Fraction_1",
            values=tuple(np.linspace(0, 100, n_grid_points)),
            tolerance=0.2,
        ),
        NumericalDiscreteParameter(
            name="Fraction_2",
            values=tuple(np.linspace(0, 100, n_grid_points)),
            tolerance=0.5,
        ),
        NumericalDiscreteParameter(
            name="Fraction_3",
            values=tuple(np.linspace(0, 100, n_grid_points)),
            tolerance=0.5,
        ),
        NumericalDiscreteParameter(
            name="Temperature",
            values=tuple(np.linspace(100, 200, n_grid_points)),
        ),
        NumericalDiscreteParameter(
            name="Pressure",
            values=tuple(np.linspace(0, 6, n_grid_points)),
        ),
        NumericalContinuousParameter(
            name="Conti_finite1",
            bounds=(0, 1),
        ),
        NumericalContinuousParameter(
            name="Conti_finite2",
            bounds=(-1, 0),
        ),
        NumericalContinuousParameter(
            name="Conti_finite3",
            bounds=(-1, 1),
        ),
        CustomDiscreteParameter(
            name="Custom_1",
            data=pd.DataFrame(
                {
                    "D1": [1.1, 1.4, 1.7],
                    "D2": [11, 23, 55],
                    "D3": [-4, -13, 4],
                },
                index=["mol1", "mol2", "mol3"],
            ),
        ),
        CustomDiscreteParameter(
            name="Custom_2",
            data=pd.DataFrame(
                {
                    "desc1": [1.1, 1.4, 1.7],
                    "desc2": [55, 23, 3],
                    "desc3": [4, 5, 6],
                },
                index=["A", "B", "C"],
            ),
        ),
        TaskParameter(
            name="Task",
            values=("A", "B", "C"),
            active_values=("A", "B"),
        ),
    ]

    if CHEM_INSTALLED:
        valid_parameters += [
            *[
                SubstanceParameter(
                    name=f"Solvent_{k+1}",
                    data=mock_substances,
                )
                for k in range(3)
            ],
            *[
                SubstanceParameter(
                    name=f"Substance_1_{encoding}",
                    data=mock_substances,
                    encoding=encoding,
                )
                for encoding in SubstanceEncoding
            ],
        ]
    else:
        valid_parameters += [
            *[
                CategoricalParameter(
                    name=f"Solvent_{k+1}",
                    values=tuple(mock_substances.keys()),
                )
                for k in range(3)
            ],
        ]

    return [p for p in valid_parameters if p.name in parameter_names]


@pytest.fixture(name="targets")
def fixture_targets(target_names: list[str]):
    """Provides example targets via specified names."""
    # Required for the selection to work as intended (if the input was a single string,
    # the list comprehension would match substrings instead)
    assert isinstance(target_names, list)

    valid_targets = [
        NumericalTarget(
            name="Target_max",
            mode="MAX",
        ),
        NumericalTarget(
            name="Target_min",
            mode="MIN",
        ),
        NumericalTarget(
            name="Target_max_bounded",
            mode="MAX",
            bounds=(0, 100),
            transformation="LINEAR",
        ),
        NumericalTarget(
            name="Target_min_bounded",
            mode="MIN",
            bounds=(0, 100),
            transformation="LINEAR",
        ),
        NumericalTarget(
            name="Target_match_bell",
            mode="MATCH",
            bounds=(0, 100),
            transformation="BELL",
        ),
        NumericalTarget(
            name="Target_match_triangular",
            mode="MATCH",
            bounds=(0, 100),
            transformation="TRIANGULAR",
        ),
    ]
    return [t for t in valid_targets if t.name in target_names]


@pytest.fixture(name="constraints")
def fixture_constraints(constraint_names: list[str], mock_substances, n_grid_points):
    """Provides example constraints via specified names."""
    # Required for the selection to work as intended (if the input was a single string,
    # the list comprehension would match substrings instead)
    assert isinstance(constraint_names, list)

    def custom_function(df: pd.DataFrame) -> pd.Series:
        mask_good = ~(
            (
                (df["Solvent_1"] == "water")
                & (df["Temperature"] > 120)
                & (df["Pressure"] > 5)
            )
            | (
                (df["Solvent_1"] == "C2")
                & (df["Temperature"] > 180)
                & (df["Pressure"] > 3)
            )
            | (
                (df["Solvent_1"] == "C3")
                & (df["Temperature"] < 150)
                & (df["Pressure"] > 3)
            )
        )

        return mask_good

    valid_constraints = {
        "Constraint_1": DiscreteDependenciesConstraint(
            parameters=["Switch_1", "Switch_2"],
            conditions=[
                SubSelectionCondition(selection=["on"]),
                SubSelectionCondition(selection=["right"]),
            ],
            affected_parameters=[
                ["Solvent_1", "Fraction_1"],
                ["Frame_A", "Frame_B"],
            ],
        ),
        "Constraint_2": DiscreteDependenciesConstraint(
            parameters=["Switch_1"],
            conditions=[SubSelectionCondition(selection=["on"])],
            affected_parameters=[["Solvent_1", "Fraction_1"]],
        ),
        "Constraint_3": DiscreteDependenciesConstraint(
            parameters=["Switch_2"],
            conditions=[SubSelectionCondition(selection=["right"])],
            affected_parameters=[["Frame_A", "Frame_B"]],
        ),
        "Constraint_4": DiscreteExcludeConstraint(
            parameters=["Temperature", "Solvent_1"],
            combiner="AND",
            conditions=[
                ThresholdCondition(threshold=151, operator=">"),
                SubSelectionCondition(selection=list(mock_substances)[:2]),
            ],
        ),
        "Constraint_5": DiscreteExcludeConstraint(
            parameters=["Pressure", "Solvent_1"],
            combiner="AND",
            conditions=[
                ThresholdCondition(threshold=5, operator=">"),
                SubSelectionCondition(selection=list(mock_substances)[-2:]),
            ],
        ),
        "Constraint_6": DiscreteExcludeConstraint(
            parameters=["Pressure", "Temperature"],
            combiner="AND",
            conditions=[
                ThresholdCondition(threshold=3, operator="<"),
                ThresholdCondition(threshold=120, operator=">"),
            ],
        ),
        "Constraint_7": DiscreteNoLabelDuplicatesConstraint(
            parameters=["Solvent_1", "Solvent_2", "Solvent_3"],
        ),
        "Constraint_8": DiscreteSumConstraint(
            parameters=["Fraction_1", "Fraction_2"],
            condition=ThresholdCondition(threshold=150, operator="<="),
        ),
        "Constraint_9": DiscreteProductConstraint(
            parameters=["Fraction_1", "Fraction_2"],
            condition=ThresholdCondition(threshold=30, operator=">="),
        ),
        "Constraint_10": DiscreteSumConstraint(
            parameters=["Fraction_1", "Fraction_2"],
            condition=ThresholdCondition(threshold=100, operator="="),
        ),
        "Constraint_11": DiscretePermutationInvarianceConstraint(
            parameters=["Solvent_1", "Solvent_2", "Solvent_3"],
            dependencies=DiscreteDependenciesConstraint(
                parameters=["Fraction_1", "Fraction_2", "Fraction_3"],
                conditions=[
                    ThresholdCondition(threshold=0.0, operator=">"),
                    ThresholdCondition(threshold=0.0, operator=">"),
                    SubSelectionCondition(
                        selection=list(np.linspace(0, 100, n_grid_points)[1:])
                    ),
                ],
                affected_parameters=[["Solvent_1"], ["Solvent_2"], ["Solvent_3"]],
            ),
        ),
        "Constraint_12": DiscreteSumConstraint(
            parameters=["Fraction_1", "Fraction_2", "Fraction_3"],
            condition=ThresholdCondition(threshold=100, operator="=", tolerance=0.01),
        ),
        "Constraint_13": DiscreteCustomConstraint(
            parameters=["Pressure", "Solvent_1", "Temperature"],
            validator=custom_function,
        ),
<<<<<<< HEAD
        "Constraint_14": DiscreteLinkedParametersConstraint(
            parameters=["Solvent_1", "Solvent_2", "Solvent_3"],
=======
        "Constraint_14": DiscreteCardinalityConstraint(
            parameters=["Fraction_1", "Fraction_2", "Fraction_3"],
            min_cardinality=1,
            max_cardinality=2,
>>>>>>> 31c68040
        ),
        "ContiConstraint_1": ContinuousLinearEqualityConstraint(
            parameters=["Conti_finite1", "Conti_finite2"],
            coefficients=[1.0, 1.0],
            rhs=0.3,
        ),
        "ContiConstraint_2": ContinuousLinearEqualityConstraint(
            parameters=["Conti_finite1", "Conti_finite2"],
            coefficients=[1.0, 3.0],
            rhs=0.3,
        ),
        "ContiConstraint_3": ContinuousLinearInequalityConstraint(
            parameters=["Conti_finite1", "Conti_finite2"],
            coefficients=[1.0, 1.0],
            rhs=0.3,
        ),
        "ContiConstraint_4": ContinuousLinearInequalityConstraint(
            parameters=["Conti_finite1", "Conti_finite2"],
            coefficients=[1.0, 3.0],
            rhs=0.3,
        ),
        "ContiConstraint_5": ContinuousCardinalityConstraint(
            parameters=["Conti_finite1", "Conti_finite2", "Conti_finite3"],
            min_cardinality=1,
            max_cardinality=2,
        ),
    }
    return [
        c_item
        for c_name, c_item in valid_constraints.items()
        if c_name in constraint_names
    ]


@pytest.fixture(name="target_names")
def fixture_default_target_selection():
    """The default targets to be used if not specified differently."""
    return ["Target_max"]


@pytest.fixture(name="parameter_names")
def fixture_default_parameter_selection():
    """Default parameters used if not specified differently."""
    return ["Categorical_1", "Categorical_2", "Num_disc_1"]


@pytest.fixture(name="constraint_names")
def fixture_default_constraint_selection():
    """Default constraints used if not specified differently."""
    return []


@pytest.fixture(name="campaign")
def fixture_campaign(parameters, constraints, recommender, objective):
    """Returns a campaign."""
    return Campaign(
        searchspace=SearchSpace.from_product(
            parameters=parameters, constraints=constraints
        ),
        recommender=recommender,
        objective=objective,
    )


@pytest.fixture(name="searchspace")
def fixture_searchspace(parameters, constraints):
    """Returns a searchspace."""
    return SearchSpace.from_product(parameters=parameters, constraints=constraints)


@pytest.fixture(name="twophase_meta_recommender")
def fixture_default_twophase_meta_recommender(recommender, initial_recommender):
    """The default ```TwoPhaseMetaRecommender```."""
    return TwoPhaseMetaRecommender(
        recommender=recommender, initial_recommender=initial_recommender
    )


@pytest.fixture(name="sequential_meta_recommender")
def fixture_default_sequential_meta_recommender():
    """The default ```SequentialMetaRecommender```."""
    return SequentialMetaRecommender(
        recommenders=[RandomRecommender(), BotorchRecommender()],
        mode="reuse_last",
    )


@pytest.fixture(name="streaming_sequential_meta_recommender")
def fixture_default_streaming_sequential_meta_recommender():
    """The default ```StreamingSequentialMetaRecommender```."""
    return StreamingSequentialMetaRecommender(
        recommenders=chain((RandomRecommender(),), hilberts_factory(BotorchRecommender))
    )


@pytest.fixture(name="acqf")
def fixture_default_acquisition_function():
    """The default acquisition function to be used if not specified differently."""
    return qExpectedImprovement()


@pytest.fixture(name="lengthscale_prior")
def fixture_default_lengthscale_prior():
    """The default lengthscale prior to be used if not specified differently."""
    return GammaPrior(3, 1)


@pytest.fixture(name="kernel")
def fixture_default_kernel(lengthscale_prior):
    """The default kernel to be used if not specified differently."""
    return MaternKernel(nu=5 / 2, lengthscale_prior=lengthscale_prior)


@pytest.fixture(name="surrogate_model")
def fixture_default_surrogate_model(request, kernel):
    """The default surrogate model to be used if not specified differently."""
    if hasattr(request, "param") and request.param == "onnx":
        return request.getfixturevalue("onnx_surrogate")
    return GaussianProcessSurrogate(kernel_or_factory=kernel)


@pytest.fixture(name="initial_recommender")
def fixture_initial_recommender():
    """The default initial recommender to be used if not specified differently."""
    return RandomRecommender()


@pytest.fixture(name="recommender")
def fixture_recommender(initial_recommender, surrogate_model, acqf):
    """The default recommender to be used if not specified differently."""
    return TwoPhaseMetaRecommender(
        initial_recommender=initial_recommender,
        recommender=BotorchRecommender(
            surrogate_model=surrogate_model,
            acquisition_function=acqf,
        ),
    )


@pytest.fixture(name="meta_recommender")
def fixture_meta_recommender(
    request,
    twophase_meta_recommender,
    sequential_meta_recommender,
    streaming_sequential_meta_recommender,
):
    """Returns the requested recommender."""
    if not hasattr(request, "param") or (request.param == TwoPhaseMetaRecommender):
        return twophase_meta_recommender
    if request.param == SequentialMetaRecommender:
        return sequential_meta_recommender
    if request.param == StreamingSequentialMetaRecommender:
        return streaming_sequential_meta_recommender
    raise NotImplementedError("unknown recommender type")


@pytest.fixture(name="objective")
def fixture_default_objective(targets):
    """The default objective to be used if not specified differently."""
    return (
        SingleTargetObjective(targets[0])
        if len(targets) == 1
        else DesirabilityObjective(targets)
    )


@pytest.fixture(name="config")
def fixture_default_config():
    """The default config to be used if not specified differently."""
    # TODO: Once `to_config` is implemented, generate the default config from the
    #   default campaign object instead of hardcoding it here. This avoids redundant
    #   code and automatically keeps them synced.
    cfg = """{
        "searchspace": {
            "constructor": "from_product",
            "parameters": [
                {
                    "type": "NumericalDiscreteParameter",
                    "name": "Temp_C",
                    "values": [10, 20, 30, 40]
                },
                {
                    "type": "NumericalDiscreteParameter",
                    "name": "Concentration",
                    "values": [0.2, 0.3, 1.4]
                },
                __fillin__
                {
                    "type": "CategoricalParameter",
                    "name": "Base",
                    "values": ["base1", "base2", "base3", "base4", "base5"]
                }
            ],
            "constraints": []
        },
        "objective": {
          "mode": "SINGLE",
          "targets": [
            {
              "type": "NumericalTarget",
              "name": "Yield",
              "mode": "MAX"
            }
          ]
        },
        "recommender": {
            "type": "TwoPhaseMetaRecommender",
            "initial_recommender": {
                "type": "RandomRecommender"
            },
            "recommender": {
                "type": "BotorchRecommender",
                "acquisition_function": "qEI",
                "allow_repeated_recommendations": false,
                "allow_recommending_already_measured": false
            },
            "switch_after": 1
        }
    }
    """.replace(
        "__fillin__",
        """
                {
                "type": "SubstanceParameter",
                "name": "Solvent",
                "data": {"sol1":"C", "sol2":"CC", "sol3":"CCC"},
                "decorrelate": true,
                "encoding": "MORDRED"
            },"""
        if CHEM_INSTALLED
        else """
                {
                "type": "CategoricalParameter",
                "name": "Solvent",
                "values": ["sol1", "sol2", "sol3"],
                "encoding": "OHE"
            },""",
    )
    return cfg


@pytest.fixture(name="simplex_config")
def fixture_default_simplex_config():
    """The default simplex config to be used if not specified differently."""
    cfg = """{
        "searchspace": {
          "discrete": {
              "constructor": "from_simplex",
              "simplex_parameters": [
                {
                  "type": "NumericalDiscreteParameter",
                  "name": "simplex1",
                  "values": [0.0, 0.1, 0.2, 0.3, 0.4, 0.5, 0.6, 0.7, 0.8, 0.9, 1.0]
                },
                {
                  "type": "NumericalDiscreteParameter",
                  "name": "simplex2",
                  "values": [0.0, 0.1, 0.2, 0.3, 0.4, 0.5, 0.6, 0.7, 0.8, 0.9, 1.0]
                }
              ],
              "product_parameters": [
                {
                  "type": "CategoricalParameter",
                  "name": "Granularity",
                  "values": ["coarse", "medium", "fine"]
                }
              ],
              "max_sum": 1.0,
              "boundary_only": true
            }
        },
        "objective": {
          "mode": "SINGLE",
          "targets": [
            {
              "type": "NumericalTarget",
              "name": "Yield",
              "mode": "MAX"
            }
          ]
        }
    }"""

    return cfg


@pytest.fixture(name="onnx_str")
def fixture_default_onnx_str() -> bytes:
    """The default ONNX model string to be used if not specified differently."""
    from skl2onnx import convert_sklearn
    from skl2onnx.common.data_types import FloatTensorType
    from sklearn.linear_model import BayesianRidge

    # Train sklearn model
    train_x = torch.arange(10).view(-1, 1)
    train_y = torch.arange(10).view(-1, 1)
    model = BayesianRidge()
    model.fit(train_x, train_y)

    # Convert to ONNX string
    input_dim = train_x.size(dim=1)
    onnx_input_name = "input"
    initial_types = [(onnx_input_name, FloatTensorType([None, input_dim]))]
    options = {type(model): {"return_std": True}}
    binary = convert_sklearn(
        model, initial_types=initial_types, options=options
    ).SerializeToString()

    return binary


@pytest.fixture(name="onnx_surrogate")
def fixture_default_onnx_surrogate(onnx_str) -> CustomONNXSurrogate:
    """The default ONNX model to be used if not specified differently."""
    return CustomONNXSurrogate(onnx_input_name="input", onnx_str=onnx_str)


# Reusables


# TODO consider turning this into a fixture returning a campaign after running some
#  fake iterations
def run_iterations(
    campaign: Campaign, n_iterations: int, batch_size: int, add_noise: bool = True
) -> None:
    """Run a campaign for some fake iterations.

    Args:
        campaign: The campaign encapsulating the experiments.
        n_iterations: Number of iterations run.
        batch_size: Number of recommended points per iteration.
        add_noise: Flag whether measurement noise should be added every 2nd iteration.
    """
    for k in range(n_iterations):
        rec = campaign.recommend(batch_size=batch_size)
        # dont use parameter noise for these tests

        add_fake_results(rec, campaign.targets)
        if add_noise and (k % 2):
            add_parameter_noise(rec, campaign.parameters, noise_level=0.1)

        campaign.add_measurements(rec)


def select_recommender(
    meta_recommender: MetaRecommender, training_size: int
) -> PureRecommender:
    """Select a recommender for a given training dataset size."""
    searchspace = Mock(spec=SearchSpace)
    df = Mock()
    df.__len__ = Mock(return_value=training_size)
    return meta_recommender.select_recommender(
        batch_size=1, searchspace=searchspace, measurements=df
    )<|MERGE_RESOLUTION|>--- conflicted
+++ resolved
@@ -497,15 +497,13 @@
             parameters=["Pressure", "Solvent_1", "Temperature"],
             validator=custom_function,
         ),
-<<<<<<< HEAD
-        "Constraint_14": DiscreteLinkedParametersConstraint(
-            parameters=["Solvent_1", "Solvent_2", "Solvent_3"],
-=======
         "Constraint_14": DiscreteCardinalityConstraint(
             parameters=["Fraction_1", "Fraction_2", "Fraction_3"],
             min_cardinality=1,
             max_cardinality=2,
->>>>>>> 31c68040
+        ),
+        "Constraint_15": DiscreteLinkedParametersConstraint(
+            parameters=["Solvent_1", "Solvent_2", "Solvent_3"],
         ),
         "ContiConstraint_1": ContinuousLinearEqualityConstraint(
             parameters=["Conti_finite1", "Conti_finite2"],

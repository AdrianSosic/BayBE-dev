"""Base classes for all pure recommenders."""

from abc import ABC
from typing import ClassVar

import pandas as pd
from attrs import define, field

from baybe.exceptions import NotEnoughPointsLeftError
from baybe.objectives.base import Objective
from baybe.recommenders.base import RecommenderProtocol
from baybe.searchspace import SearchSpace
from baybe.searchspace.continuous import SubspaceContinuous
from baybe.searchspace.core import SearchSpaceType
from baybe.searchspace.discrete import SubspaceDiscrete


@define
class PureRecommender(ABC, RecommenderProtocol):
    """Abstract base class for all pure recommenders."""

    # Class variables
    compatibility: ClassVar[SearchSpaceType]
    """Class variable reflecting the search space compatibility."""

    # Object variables
    allow_repeated_recommendations: bool = field(default=False, kw_only=True)
    """Allow to make recommendations that were already recommended earlier.
    This only has an influence in discrete search spaces."""

    allow_recommending_already_measured: bool = field(default=True, kw_only=True)
    """Allow to make recommendations that were measured previously.
    This only has an influence in discrete search spaces."""

    allow_recommending_pending_experiments: bool = field(default=False, kw_only=True)
    """Allow `pending_experiments` to be part of the recommendations. If set to `False`,
    the corresponding points will be removed from the candidates. This only influences
    recommendations for purely discrete search spaces."""

    def recommend(  # noqa: D102
        self,
        batch_size: int,
        searchspace: SearchSpace,
        objective: Objective | None = None,
        measurements: pd.DataFrame | None = None,
        pending_experiments: pd.DataFrame | None = None,
    ) -> pd.DataFrame:
        # See base class
        if searchspace.type is SearchSpaceType.CONTINUOUS:
            return self._recommend_continuous(
                subspace_continuous=searchspace.continuous, batch_size=batch_size
            )
        else:
            return self._recommend_with_discrete_parts(
                searchspace,
                batch_size,
                pending_experiments=pending_experiments,
            )

    def _recommend_discrete(
        self,
        subspace_discrete: SubspaceDiscrete,
        candidates_exp: pd.DataFrame,
        batch_size: int,
    ) -> pd.Index:
        """Generate recommendations from a discrete search space.

        Args:
            subspace_discrete: The discrete subspace from which to generate
                recommendations.
            candidates_exp: The experimental representation of all discrete candidate
                points to be considered.
            batch_size: The size of the recommendation batch.

        Raises:
            NotImplementedError: If the function is not implemented by the child class.

        Returns:
            The dataframe indices of the recommended points in the provided
            experimental representation.
        """
        # If this method is not implemented by a child class, try to resort to hybrid
        # recommendation (with an empty subspace) instead.
        try:
            return self._recommend_hybrid(
                searchspace=SearchSpace(discrete=subspace_discrete),
                candidates_exp=candidates_exp,
                batch_size=batch_size,
            ).index
        except NotImplementedError as exc:
            raise NotImplementedError(
                """Hybrid recommendation could not be used as fallback when trying to
                optimize a discrete space.
                This is probably due to your search space and recommender not being
                compatible.
                If you operate in discrete search spaces,
                ensure that you either use a discrete or a hybrid recommender."""
            ) from exc

    def _recommend_continuous(
        self,
        subspace_continuous: SubspaceContinuous,
        batch_size: int,
    ) -> pd.DataFrame:
        """Generate recommendations from a continuous search space.

        Args:
            subspace_continuous: The continuous subspace from which to generate
                recommendations.
            batch_size: The size of the recommendation batch.

        Raises:
            NotImplementedError: If the function is not implemented by the child class.

        Returns:
            A dataframe containing the recommendations as individual rows.
        """
        # If this method is not implemented by a child class, try to resort to hybrid
        # recommendation (with an empty subspace) instead.
        try:
            return self._recommend_hybrid(
                searchspace=SearchSpace(continuous=subspace_continuous),
                candidates_exp=pd.DataFrame(),
                batch_size=batch_size,
            )
        except NotImplementedError as exc:
            raise NotImplementedError(
                """Hybrid recommendation could not be used as fallback when trying to
                optimize a continuous space.
                This is probably due to your search space and recommender not being
                compatible.
                If you operate in continuous search spaces,
                ensure that you either use a continuous or a hybrid recommender."""
            ) from exc

    def _recommend_hybrid(
        self,
        searchspace: SearchSpace,
        candidates_exp: pd.DataFrame,
        batch_size: int,
    ) -> pd.DataFrame:
        """Generate recommendations from a hybrid search space.

        If the recommender does not implement additional functions for discrete and
        continuous search spaces, this method is used as a fallback for those spaces
        as well.

        Args:
            searchspace: The hybrid search space from which to generate
                recommendations.
            candidates_exp: The experimental representation of all discrete candidate
                points to be considered.
            batch_size: The size of the recommendation batch.

        Raises:
            NotImplementedError: If the function is not implemented by the child class.

        Returns:
            A dataframe containing the recommendations as individual rows.
        """
        raise NotImplementedError("Hybrid recommendation is not implemented.")

    def _recommend_with_discrete_parts(
        self,
        searchspace: SearchSpace,
        batch_size: int,
        pending_experiments: pd.DataFrame | None,
    ) -> pd.DataFrame:
        """Obtain recommendations in search spaces with a discrete part.

        Convenience helper which sequentially performs the following tasks: get discrete
        candidates, generate recommendations, update metadata.

        Args:
            searchspace: The search space from which to generate recommendations.
            batch_size: The size of the recommendation batch.
            pending_experiments: Pending experiments in experimental representation.

        Returns:
            A dataframe containing the recommendations as individual rows.

        Raises:
            NotEnoughPointsLeftError: If there are fewer points left for potential
                recommendation than requested.
        """
        is_hybrid_space = searchspace.type is SearchSpaceType.HYBRID

        # Get discrete candidates
        # Repeated recommendations are always allowed for hybrid spaces
<<<<<<< HEAD
        # Pending experiments are excluded for discrete spaces unless configured
        # differently.
        dont_exclude_pending = (
            is_hybrid_space or self.allow_recommending_pending_experiments
        )
        _, candidates_comp = searchspace.discrete.get_candidates(
=======
        candidates_exp, _ = searchspace.discrete.get_candidates(
>>>>>>> 4f65c7e9
            allow_repeated_recommendations=is_hybrid_space
            or self.allow_repeated_recommendations,
            allow_recommending_already_measured=is_hybrid_space
            or self.allow_recommending_already_measured,
            exclude=None if dont_exclude_pending else pending_experiments,
        )

        # Check if enough candidates are left
        # TODO [15917]: This check is not perfectly correct.
        if (not is_hybrid_space) and (len(candidates_exp) < batch_size):
            raise NotEnoughPointsLeftError(
                f"Using the current settings, there are fewer than {batch_size} "
                "possible data points left to recommend. This can be "
                "either because all data points have been measured at some point "
                "(while 'allow_repeated_recommendations' or "
                "'allow_recommending_already_measured' being False) "
                "or because all data points are marked as 'dont_recommend'."
            )

        # Get recommendations
        if is_hybrid_space:
            rec = self._recommend_hybrid(searchspace, candidates_exp, batch_size)
            idxs = rec.index
        else:
            idxs = self._recommend_discrete(
                searchspace.discrete, candidates_exp, batch_size
            )
            rec = searchspace.discrete.exp_rep.loc[idxs, :]

        # Update metadata
        searchspace.discrete.metadata.loc[idxs, "was_recommended"] = True

        # Return recommendations
        return rec<|MERGE_RESOLUTION|>--- conflicted
+++ resolved
@@ -187,16 +187,12 @@
 
         # Get discrete candidates
         # Repeated recommendations are always allowed for hybrid spaces
-<<<<<<< HEAD
         # Pending experiments are excluded for discrete spaces unless configured
         # differently.
         dont_exclude_pending = (
             is_hybrid_space or self.allow_recommending_pending_experiments
         )
-        _, candidates_comp = searchspace.discrete.get_candidates(
-=======
         candidates_exp, _ = searchspace.discrete.get_candidates(
->>>>>>> 4f65c7e9
             allow_repeated_recommendations=is_hybrid_space
             or self.allow_repeated_recommendations,
             allow_recommending_already_measured=is_hybrid_space

--- conflicted
+++ resolved
@@ -1,13 +1,9 @@
 """Collection of small basic utilities."""
 
 import random
-from collections.abc import Iterable
+from collections.abc import Iterable, Sequence
 from dataclasses import dataclass
-<<<<<<< HEAD
-from typing import Callable, Dict, Iterable, List, Sequence, Tuple, TypeVar
-=======
 from typing import Callable, TypeVar
->>>>>>> 0926594a
 
 import numpy as np
 
@@ -94,7 +90,7 @@
     return {k: v for k, v in group.items() if len(v) > 1}
 
 
-def to_tuple(x: Sequence) -> Tuple:
+def to_tuple(x: Sequence) -> tuple:
     """Convert any sequence into a tuple.
 
     This wrapper is only used to avoid mypy warnings for attrs converters:

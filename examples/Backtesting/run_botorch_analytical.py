--- conflicted
+++ resolved
@@ -28,10 +28,7 @@
 from baybe.utils import botorch_function_wrapper
 from botorch.test_functions import Rastrigin
 
-<<<<<<< HEAD
 ### Parameters for a full simulation loop
-=======
->>>>>>> 82a888cf
 
 # For the full simulation, we need to define some additional parameters.
 # These are the number of Monte Carlo runs and the number of experiments to be conducted per run.

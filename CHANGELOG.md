--- conflicted
+++ resolved
@@ -5,6 +5,9 @@
 and this project adheres to [Semantic Versioning](https://semver.org/spec/v2.0.0.html).
 
 ## [Unreleased]
+### Added
+- Simple constraints for discrete parameters.
+
 ### Fixed
 - UCB now usable as acquisition function, hard-set beta parameter to 1.0.
 
@@ -33,12 +36,8 @@
 - Data cleaning utilities useful for descriptors.
 - Simulation capabilities for testing the package on existing data.
 - Parsing and preprocessing for multiple targets / desirability ansatz.
-<<<<<<< HEAD
-- Add simple constraints that provide functionality for discrete parameters.
-=======
 - Basic README file.
 - Automatic publishing of tagged versions.
 - Caching of experimental parameters and chemical descriptors.
 - Choices for acquisition functions and their usage with arbitrary surrogate models.
 - Temporary logic for selecting GP priors.
->>>>>>> a766abec

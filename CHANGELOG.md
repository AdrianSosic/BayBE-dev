--- conflicted
+++ resolved
@@ -10,12 +10,8 @@
 - `mypy` for targets and intervals
 
 ### Changed
-<<<<<<< HEAD
-- Renamed `bounds_transform_func` target attribute to `transform_mode`
+- Renamed `bounds_transform_func` target attribute to `transformation`
 - `Interval.is_bounded` now implements the mathematical definition of boundedness
-=======
-- Renamed `bounds_transform_func` target attribute to `transformation`
->>>>>>> 8d331967
 - Moved and renamed target transform utility functions
 
 ### Removed

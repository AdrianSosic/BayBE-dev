--- conflicted
+++ resolved
@@ -8,11 +8,8 @@
 ### Added
 - Copy button for code blocks in documentation
 - `mypy` for campaign, constraints and telemetry
-<<<<<<< HEAD
+- Top-level example summaries
 - `RecommenderProtocol` as common interface for `Strategy` and `Recommender`
-=======
-- Top-level example summaries
->>>>>>> 1450dce1
 
 ### Changed
 - Optional `chem` dependencies are lazily imported
@@ -24,21 +21,15 @@
 
 ### Removed
 - `botorch_function_wrapper` from `baybe.utils` namespace
-
-<<<<<<< HEAD
-### Deprecated
-- `allow_repeated_recommendations` and `allow_recommending_already_measured` are now 
-  attributes of `Recommender` and no longer attributes of `Strategy`
-=======
+- Detailed headings in table of contents of examples
+
 ### Deprecations
 - Passing `numerical_measurements_must_be_within_tolerance` to the `Campaign` 
   constructor is no longer supported. Instead, `Campaign.add_measurements` now
   takes an additional parameter to control the behavior.
 - `batch_quantity` replaced with `batch_size`
-
-### Removed
-- Detailed headings in table of contents of examples
->>>>>>> 1450dce1
+- `allow_repeated_recommendations` and `allow_recommending_already_measured` are now 
+  attributes of `Recommender` and no longer attributes of `Strategy`
 
 ## [0.7.2] - 2024-01-24
 ### Added

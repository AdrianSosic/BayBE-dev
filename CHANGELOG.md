# Changelog
All notable changes to this project will be documented in this file.

The format is based on [Keep a Changelog](https://keepachangelog.com/en/1.0.0/),
and this project adheres to [Semantic Versioning](https://semver.org/spec/v2.0.0.html).

## [Unreleased]
### Breaking Changes
- The public methods of `Surrogate` models now operate on dataframes in experimental
  representation instead of tensors in computational representation
- `Surrogate.posterior` models now returns a `Posterior` object
- `param_bounds_comp` of `SearchSpace`, `SubspaceDiscrete` and `SubspaceContinuous` has
  been replaced with `comp_rep_bounds`, which returns a dataframe

### Added
- `py.typed` file to enable the use of type checkers on the user side
- `IndependentGaussianSurrogate` base class for surrogate models providing independent 
  Gaussian posteriors for all candidates (cannot be used for batch prediction)
- `comp_rep_columns` property for `Parameter`, `SearchSpace`, `SubspaceDiscrete`
  and `SubspaceContinuous` classes
- New mechanisms for surrogate input/output scaling configurable per class
- `SurrogateProtocol` as an interface for user-defined surrogate architectures

### Changed
- The transition from experimental to computational representation no longer happens
  in the recommender but in the surrogate
- Fallback models created by `catch_constant_targets` are stored outside the surrogate
- `to_tensor` now also handles `numpy` arrays
- `MIN` mode of `NumericalTarget` is now implemented via the acquisition function
  instead of negating the computational representation
- Search spaces now store their parameters in alphabetical order by name

### Fixed
- `CategoricalParameter` and `TaskParameter` no longer incorrectly coerce a single
  string input to categories/tasks
- `farthest_point_sampling` no longer depends on the provided point order
- Batch predictions for `RandomForestSurrogate`
- Surrogates providing only marginal posterior information can no longer be used for
  batch recommendation

### Removed
- `register_custom_architecture` decorator
- `Scalar` and `DefaultScaler` classes

### Deprecations
- The role of `register_custom_architecture` has been taken over by
  `baybe.surrogates.base.SurrogateProtocol`

## [0.10.0] - 2024-08-02
### Breaking Changes
- Providing an explicit `batch_size` is now mandatory when asking for recommendations
- `RecommenderProtocol.recommend` now accepts an optional `Objective` 
- `RecommenderProtocol.recommend` now expects training data to be provided as a single
  dataframe in experimental representation instead of two separate dataframes in
  computational representation
- `Parameter.is_numeric` has been replaced with `Parameter.is_numerical`
- `DiscreteParameter.transform_rep_exp2comp` has been replaced with
  `DiscreteParameter.transform` 
- `filter_attributes` has been replaced with `match_attributes`

### Added
- `Surrogate` base class now exposes a `to_botorch` method
- `SubspaceDiscrete.to_searchspace` and `SubspaceContinuous.to_searchspace`
  convenience constructor
- Validators for `Campaign` attributes
- `_optional` subpackage for managing optional dependencies
- New acquisition functions for active learning: `qNIPV` (negative integrated posterior
  variance) and `PSTD` (posterior standard deviation)
- Acquisition function: `qKG` (knowledge gradient)
- Abstract `ContinuousNonlinearConstraint` class
- Abstract `CardinalityConstraint` class and
  `DiscreteCardinalityConstraint`/`ContinuousCardinalityConstraint` subclasses
- Uniform sampling mechanism for continuous spaces with cardinality constraints
- `register_hooks` utility enabling user-defined augmentation of arbitrary callables
- `transform` methods of `SearchSpace`, `SubspaceDiscrete` and `SubspaceContinuous`
  now take additional `allow_missing` and `allow_extra` keyword arguments
- More details to the transfer learning user guide
- Activated doctests
- `SubspaceDiscrete.from_parameter`, `SubspaceContinuous.from_parameter`,
  `SubspaceContinuous.from_product` and `SearchSpace.from_parameter`
   convenience constructors
- `DiscreteParameter.to_subspace`, `ContinuousParameter.to_subspace` and
  `Parameter.to_searchspace` convenience constructors
- Utilities for permutation and dependency data augmentation
- Validation and translation tests for kernels
- `BasicKernel` and `CompositeKernel` base classes
- Activated `pre-commit.ci` with auto-update
- User guide for active learning
- Polars expressions for `DiscreteSumConstraint`, `DiscreteProductConstraint`, 
  `DiscreteExcludeConstraint`, `DiscreteLinkedParametersConstraint` and 
  `DiscreteNoLabelDuplicatesConstraint`
- Discrete search space Cartesian product can be created lazily via Polars
<<<<<<< HEAD
- `recommend` now accepts the `pending_experiments` argument, informing the algorithm
  about points that were already selected for evaluation
- Pure recommenders now have the `allow_recommending_pending_experiments` flag,
  controlling whether pending experiments are excluded from candidates in purely
  discrete search spaces
=======
- Examples demonstrating the `register_hooks` utility: basic registration mechanism,
  monitoring the probability of improvement, and automatic campaign stopping
- Documentation building now uses a lockfile to fix the exact environment
>>>>>>> 4f65c7e9

### Changed
- Passing an `Objective` to `Campaign` is now optional
- `GaussianProcessSurrogate` models are no longer wrapped when cast to BoTorch
- Restrict upper versions of main dependencies, motivated by major `numpy` release
- Sampling methods in `qNIPV` and `BotorchRecommender` are now specified via 
  `DiscreteSamplingMethod` enum
- `Interval` class now supports degenerate intervals containing only one element
- `add_fake_results` now directly processes `Target` objects instead of a `Campaign`
- `path` argument in plotting utility is now optional and defaults to `Path(".")`
- `UnusedObjectWarning` by non-predictive recommenders is now ignored during simulations
- The default kernel factory now avoids strong jumps by linearly interpolating between
  two fixed low and high dimensional prior regimes
- The previous default kernel factory has been renamed to `EDBOKernelFactory` and now
  fully reflects the original logic
- The default acquisition function has been changed from `qEI` to `qLogEI` for improved
  numerical stability

### Removed
- Support for Python 3.9 removed due to new [BoTorch requirements](https://github.com/pytorch/botorch/pull/2293) 
  and guidelines from [Scientific Python](https://scientific-python.org/specs/spec-0000/)
- Linter `typos` for spellchecking

### Fixed
- `sequential` flag of `SequentialGreedyRecommender` is now set to `True`
- Serialization bug related to class layout of `SKLearnClusteringRecommender`
- `MetaRecommender`s no longer trigger warnings about non-empty objectives or
  measurements when calling a `NonPredictiveRecommender`
- Bug introduced in 0.9.0 (PR #221, commit 3078f3), where arguments to `to_gpytorch` 
  are not passed on to the GPyTorch kernels
- Positive-valued kernel attributes are now correctly handled by validators
  and hypothesis strategies
- As a temporary workaround to compensate for missing `IndexKernel` priors, 
 `fit_gpytorch_mll_torch` is used instead of `fit_gpytorch_mll` when a `TaskParameter`
  is present, which acts as regularization via early stopping during model fitting

### Deprecations
- `SequentialGreedyRecommender` class replaced with `BotorchRecommender`
- `SubspaceContinuous.samples_random` has been replaced with
  `SubspaceContinuous.sample_uniform`
- `SubspaceContinuous.samples_full_factorial` has been replaced with
  `SubspaceContinuous.sample_from_full_factorial`
- Passing a dataframe via the `data` argument to the `transform` methods of
  `SearchSpace`, `SubspaceDiscrete` and `SubspaceContinuous` is no longer possible.
  The dataframe must now be passed as positional argument.
- The new `allow_extra` flag is automatically set to `True` in `transform` methods
  of search space classes when left unspecified

### Expired Deprecations (from 0.7.*)
- `Interval.is_finite` property
- Specifying target configs without type information 
- Specifying parameters/constraints at the top level of a campaign configs
- Passing `numerical_measurements_must_be_within_tolerance` to `Campaign`
- `batch_quantity` argument 
- Passing `allow_repeated_recommendations` or `allow_recommending_already_measured` 
  to `MetaRecommender` (or former `Strategy`)
- `*Strategy` classes and `baybe.strategies` subpackage
- Specifying `MetaRecommender` (or former `Strategy`) configs without type information 

## [0.9.1] - 2024-06-04
### Changed
- Discrete searchspace memory estimate is now natively represented in bytes 

### Fixed
- Non-GP surrogates not working with `deepcopy` and the simulation package due to
  slotted base class
- Datatype inconsistencies for various parameters' `values` and `comp_df` and 
  `SubSelectionCondition`'s `selection` related to floating point precision

## [0.9.0] - 2024-05-21
### Added
- Class hierarchy for objectives
- `AdditiveKernel`, `LinearKernel`, `MaternKernel`, `PeriodicKernel`, 
  `PiecewisePolynomialKernel`, `PolynomialKernel`, `ProductKernel`, `RBFKernel`, 
  `RFFKernel`, `RQKernel`, `ScaleKernel` classes
- `KernelFactory` protocol enabling context-dependent construction of kernels
- Preset mechanism for `GaussianProcessSurrogate`
- `hypothesis` strategies and roundtrip test for kernels, constraints, objectives,
  priors and acquisition functions
- New acquisition functions: `qSR`, `qNEI`, `LogEI`, `qLogEI`, `qLogNEI`
- `GammaPrior`, `HalfCauchyPrior`, `NormalPrior`, `HalfNormalPrior`, `LogNormalPrior`
  and `SmoothedBoxPrior` classes
- Possibility to deserialize classes from optional class name abbreviations
- Basic deserialization tests using different class type specifiers
- Serialization user guide
- Environment variables user guide
- Utility for estimating memory requirements of discrete product search space
- `mypy` for search space and objectives

### Changed
- Reorganized acquisition.py into `acquisition` subpackage
- Reorganized simulation.py into `simulation` subpackage
- Reorganized gaussian_process.py into `gaussian_process` subpackage
- Acquisition functions are now their own objects
- `acquisition_function_cls` constructor parameter renamed to `acquisition_function`
- User guide now explains the new objective classes
- Telemetry deactivation warning is only shown to developers
- `torch`, `gpytorch` and `botorch` are lazy-loaded for improved startup time
- If an exception is encountered during simulation, incomplete results are returned 
  with a warning instead of passing through the uncaught exception
- Environment variables `BAYBE_NUMPY_USE_SINGLE_PRECISION` and
  `BAYBE_TORCH_USE_SINGLE_PRECISION` to enforce single point precision usage

### Removed
- `model_params` attribute from `Surrogate` base class, `GaussianProcessSurrogate` and
  `CustomONNXSurrogate`
- Dependency on `requests` package
  
### Fixed
- `n_task_params` now evaluates to 1 if `task_idx == 0`
- Simulation no longer fails in `ignore` mode when lookup dataframe contains duplicate
  parameter configurations
- Simulation no longer fails for targets in `MATCH` mode
- `closest_element` now works for array-like input of all kinds
- Structuring concrete subclasses no longer requires providing an explicit `type` field
- `_target(s)` attributes of `Objectives` are now de-/serialized without leading
  underscore to support user-friendly serialization strings
- Telemetry does not execute any code if it was disabled
- Running simulations no longer alters the states of the global random number generators

### Deprecations
- The former `baybe.objective.Objective` class has been replaced with
  `SingleTargetObjective` and `DesirabilityObjective`
- `acquisition_function_cls` constructor parameter for `BayesianRecommender`
- `VarUCB` and `qVarUCB` acquisition functions

### Expired Deprecations (from 0.6.*)
- `BayBE` class
- `baybe.surrogate` module
- `baybe.targets.Objective` class
- `baybe.strategies.Strategy` class

## [0.8.2] - 2024-03-27
### Added
- Simulation user guide
- Example for transfer learning backtesting utility
- `pyupgrade` pre-commit hook
- Better human readable `__str__` representation of objective and targets
- Alternative dataframe deserialization from `pd.DataFrame` constructors

### Changed
- More detailed and sophisticated search space user guide
- Support for Python 3.12
- Upgraded syntax to Python 3.9
- Bumped `onnx` version to fix vulnerability
- Increased threshold for low-dimensional GP priors
- Replaced `fit_gpytorch_mll_torch` with `fit_gpytorch_mll`
- Use `tox-uv` in pipelines

### Fixed
- `telemetry` dependency is no longer a group (enables Poetry installation)

## [0.8.1] - 2024-03-11
### Added
- Better human readable `__str__` representation of campaign
- README now contains an example on substance encoding results
- Transfer learning user guide
- `from_simplex` constructor now also takes and applies optional constraints

### Changed
- Full lookup backtesting example now tests different substance encodings
- Replaced unmaintained `mordred` dependency by `mordredcommunity`
- `SearchSpace`s now use `ndarray` instead of `Tensor`

### Fixed
- `from_simplex` now efficiently validated in `Campaign.validate_config`

## [0.8.0] - 2024-02-29
### Changed
- BoTorch dependency bumped to `>=0.9.3`

### Removed
- Workaround for BoTorch hybrid recommender data type
- Support for Python 3.8

## [0.7.4] - 2024-02-28
### Added
- Subpackages for the available recommender types
- Multi-style plotting capabilities for generated example plots
- JSON file for plotting themes
- Smoke testing in relevant tox environments
- `ContinuousParameter` base class
- New environment variable `BAYBE_CACHE_DIR` that can customize the disk cache directory
  or turn off disk caching entirely
- Options to control the number of nonzero parameters in `SubspaceDiscrete.from_simplex`
- Temporarily ignore ONNX vulnerabilities
- Better human readable `__str__` representation of search spaces
- `pretty_print_df` function for printing shortened versions of dataframes
- Basic Transfer Learning example
- Repo now has reminders (https://github.com/marketplace/actions/issue-reminder) enabled
- `mypy` for recommenders

### Changed
- `Recommender`s now share their core logic via their base class
- Remove progress bars in examples
- Strategies are now called `MetaRecommender`'s and part of the `recommenders.meta`
  module
- `Recommender`'s are now called `PureRecommender`'s and part of the `recommenders.pure`
  module
- `strategy` keyword of `Campaign` renamed to `recommender`
- `NaiveHybridRecommender` renamed to `NaiveHybridSpaceRecommender`

### Fixed
- Unhandled exception in telemetry when username could not be inferred on Windows
- Metadata is now correctly updated for hybrid spaces
- Unintended deactivation of telemetry due to import problem
- Line wrapping in examples

### Deprecations
- `TwoPhaseStrategy`, `SequentialStrategy` and `StreamingSequentialStrategy` have been
  replaced with their new `MetaRecommender` versions

## [0.7.3] - 2024-02-09
### Added
- Copy button for code blocks in documentation
- `mypy` for campaign, constraints and telemetry
- Top-level example summaries
- `RecommenderProtocol` as common interface for `Strategy` and `Recommender`
- `SubspaceDiscrete.from_simplex` convenience constructor

### Changed
- Order of README sections
- Imports from top level `baybe.utils` no longer possible
- Renamed `utils.numeric` to `utils.numerical`
- Optional `chem` dependencies are lazily imported, improving startup time

### Fixed
- Several minor issues in documentation
- Visibility and constructor exposure of `Campaign` attributes that should be private
- `TaskParameter`s no longer disappear from computational representation when the
  search space contains only one task parameter value
- Failing `baybe` import from environments containing only core dependencies caused by
  eagerly loading `chem` dependencies
- `tox` `coretest` now uses correct environment and skips unavailable tests
- Basic serialization example no longer requires optional `chem` dependencies

### Removed
- Detailed headings in table of contents of examples

### Deprecations
- Passing `numerical_measurements_must_be_within_tolerance` to the `Campaign` 
  constructor is no longer supported. Instead, `Campaign.add_measurements` now
  takes an additional parameter to control the behavior.
- `batch_quantity` replaced with `batch_size`
- `allow_repeated_recommendations` and `allow_recommending_already_measured` are now 
  attributes of `Recommender` and no longer attributes of `Strategy`

## [0.7.2] - 2024-01-24
### Added
- Target enums 
- `mypy` for targets and intervals
- Tests for code blocks in README and user guides
- `hypothesis` strategies and roundtrip tests for targets, intervals, and dataframes
- De-/serialization of target subclasses via base class
- Docs building check now part of CI
- Automatic formatting checks for code examples in documentation
- Deserialization of classes with classmethod constructors can now be customized
  by providing an optional `constructor` field
- `SearchSpace.from_dataframe` convenience constructor

### Changed
- Renamed `bounds_transform_func` target attribute to `transformation`
- `Interval.is_bounded` now implements the mathematical definition of boundedness
- Moved and renamed target transform utility functions
- Examples have two levels of headings in the table of content
- Fix orders of examples in table of content
- `DiscreteCustomConstraint` validator now expects dataframe instead of series
- `ignore_example` flag builds but does not execute examples when building documentation
- New user guide versions for campaigns, targets and objectives
- Binarization of dataframes now happens via pickling

### Fixed
- Wrong use of `tolerance` argument in constraints user guide
- Errors with generics and type aliases in documentation
- Deduplication bug in substance_data `hypothesis` strategy
- Use pydoclint as flake8 plugin and not as a stand-alone linter
- Margins in documentation for desktop and mobile version
- `Interval`s can now also be deserialized from a bounds iterable
- `SubspaceDiscrete` and `SubspaceContinuous` now have de-/serialization methods

### Removed
- Conda install instructions and version badge
- Early fail for different Python versions in regular pipeline

### Deprecations
- `Interval.is_finite` replaced with `Interval.is_bounded`
- Specifying target configs without explicit type information is deprecated
- Specifying parameters/constraints at the top level of a campaign configuration JSON is
  deprecated. Instead, an explicit `searchspace` field must be provided with an optional
  `constructor` entry

## [0.7.1] - 2023-12-07
### Added
- Release pipeline now also publishes source distributions
- `hypothesis` strategies and tests for parameters package

### Changed
- Reworked validation tests for parameters package
- `SubstanceParameter` now collects inconsistent user input in an `ExceptionGroup`

### Fixed
- Link handling in documentation

## [0.7.0] - 2023-12-04
### Added
- GitHub CI pipelines
- GitHub documentation pipeline
- Optional `--force` option for building the documentation despite errors
- Enabled passing optional arguments to `tox -e docs` calls
- Logo and banner images
- Project metadata for pyproject.toml
- PyPI release pipeline
- Favicon for homepage
- More literature references
- First drafts of first user guides

### Changed
- Reworked README for GitHub landing page
- Now has concise contribution guidelines
- Use Furo theme for documentation

### Removed
- `--debug` flag for documentation building

## [0.6.1] - 2023-11-27
### Added
- Script for building HTML documentation and corresponding `tox` environment
- Linter `typos` for spellchecking
- Parameter encoding enums
- `mypy` for parameters package
- `tox` environments for `mypy`

### Changed
- Replacing `pylint`, `flake8`, `µfmt` and `usort` with `ruff`
- Markdown based documentation replaced with HTML based documentation

### Fixed
- `encoding` is no longer a class variable
- Now installed with correct `pandas` dependency flag
- `comp_df` column names for `CustomDiscreteParameter` are now safe

## [0.6.0] - 2023-11-17
### Added
- `Raises` section for validators and corresponding contributing guideline
- Bring your own model: surrogate classes for custom model architectures and pre-trained ONNX models
- Test module for deprecation warnings
- Option to control the switching point of `TwoPhaseStrategy` (former `Strategy`)
- `SequentialStrategy` and `StreamingSequentialStrategy` classes
- Telemetry env variable `BAYBE_TELEMETRY_VPN_CHECK` turning the initial connectivity check on/off 
- Telemetry env variable `BAYBE_TELEMETRY_VPN_CHECK_TIMEOUT` for setting the connectivity check timeout

### Changed
- Reorganized modules into subpackages
- Serialization no longer relies on cattrs' global converter
- Refined (un-)structuring logic
- Telemetry env variable `BAYBE_TELEMETRY_HOST` renamed to `BAYBE_TELEMETRY_ENDPOINT`
- Telemetry env variable `BAYBE_DEBUG_FAKE_USERHASH` renamed to `BAYBE_TELEMETRY_USERNAME`
- Telemetry env variable `BAYBE_DEBUG_FAKE_HOSTHASH` renamed to `BAYBE_TELEMETRY_HOSTNAME`
- Bumped cattrs version

### Fixed
- Now supports Python 3.11
- Removed `pyarrow` version pin
- `TaskParameter` added to serialization test
- Deserialization (e.g. from config) no longer silently drops unknown arguments

### Deprecations
- `BayBE` class replaced with `Campaign`
- `baybe.surrogate` replaced with `baybe.surrogates`
- `baybe.targets.Objective` replaced with `baybe.objective.Objective`
- `baybe.strategies.Strategy` replaced with `baybe.strategies.TwoPhaseStrategy`

## [0.5.1] - 2023-10-19
### Added
- Linear in-/equality constraints over continuous parameters
- Constrained optimization for `SequentialGreedyRecommender`
- `RandomRecommender` now supports linear in-/equality constraints via polytope sampling

### Changed
- Include linting for all functions
- Rewrite functions to distinguish between private and public ones
- Unreachable telemetry endpoints now automatically disables telemetry and no longer cause
any data submission loops
- `add_fake_results` utility now considers potential target bounds
- Constraint names have been refactored to indicate whether they operate on discrete 
or continuous parameters

### Fixed
- Random recommendation failing for small discrete (sub-)spaces
- Deserialization issue with `TaskParameter`

## [0.5.0] - 2023-09-15
### Added
- `TaskParameter` for multitask modelling
- Basic transfer learning capability using multitask kernels
- Advanced simulation mechanisms for transfer learning and search space partitioning
- Extensive docstring documentation in all files
- Autodoc using sphinx
- Script for automatic code documentation
- New `tox` environments for a full and a core-only pytest run

### Changed
- Discrete subspaces require unique indices
- Simulation function signatures are redesigned (but largely backwards compatible)
- Docstring contents and style (numpy -> google)
- Regrouped additional dependencies

## [0.4.2] - 2023-08-29
### Added
- Test environments for multiple Python versions via `tox`

### Changed
- Removed `environment.yml`
- Telemetry host endpoint is now flexible via the environment variable `BAYBE_TELEMETRY_HOST`

### Fixed
- Inference for `__version__`

## [0.4.1] - 2023-08-23
### Added
- Vulnerability check via `pip-audit`
- `tests` dependency group

### Changed
- Removed no longer required `fsspec` dependency

### Fixed
- Scipy vulnerability by bumping version to 1.10.1
- Missing `pyarrow` dependency

## [0.4.0] - 2023-08-16
### Added
- `from_dataframe` convenience constructors for discrete and continuous subspaces 
- `from_bounds` convenience constructor for continuous subspaces
- `empty` convenience constructors discrete and continuous subspaces
- `baybe`, `strategies` and `utils` namespace for convenient imports
- Simple test for config validation
- `VarUCB` and `qVarUCB` acquisition functions emulating maximum variance for active learning
- Surrogate model serialization
- Surrogate model parameter passing

### Changed
- Renamed `create` constructors to `from_product`
- Renamed `empty` checks for subspaces to `is_empty`
- Fixed inconsistent class names in surrogate.py
- Fixed inconsistent class names in parameters.py
- Cached recommendations are now private
- Parameters, targets and objectives are now immutable
- Adjusted comments in example files
- Accelerated the slowest tests
- Removed try blocks from config examples
- Upgraded numpy requirement to >= 1.24.1
- Requires `protobuf<=3.20.3`
- `SearchSpace` parameters in surrogate models are now handled in `fit`
- Dataframes are encoded in binary for serialization
- `comp_rep` is loaded directly from the serialization string

### Fixed
- Include scaling in FPS recommender
- Support for pandas>=2.0.0

## [0.3.2] - 2023-07-24
### Added
- Constraints serialization

### Changed
- A maximum of one `DependenciesConstraint` is allowed
- Bumped numpy and matplotlib versions

## [0.3.1] - 2023-07-17
### Added
- Code coverage check with pytest-cov
- Hybrid mode for `SequentialGreedyRecommender`

### Changed
- Removed support for infinite parameter bounds
- Removed not yet implemented MULTI objective mode

### Fixed
- Changelog assert in Azure pipeline
- Bug: telemetry could not be fully deactivated

## [0.3.0] - 2023-06-27
### Added
- `Interval` class for representing parameter/target bounds
- Activated mypy for the first few modules and fixed their type issues
- Automatic (de-)serialization and `SerialMixin` class
- Basic serialization example, demo and tests
- Mechanisms for loading and validating config files
- Telemetry via OpenTelemetry
- More detailed package installation info
- Fallback mechanism for `NonPredictiveRecommender`
- Introduce naive hybrid recommender

### Changed
- Switched from pydantic to attrs in all modules except constraints.py
- Removed subclass initialization hooks and `type` attribute
- Refactored class attributes and their conversion/validation/initialization
- Removed no longer needed `HashableDict` class
- Refactored strategy and recommendation module structures
- Replaced dict-based configuration logic with object-based logic
- Overall versioning scheme and version inference for telemetry
- No longer using private telemetry imports
- Fixed package versions for dev tools
- Revised "Getting Started" section in README.md
- Revised examples

### Fixed
- Telemetry no longer crashing when package was not installed

## [0.2.4] - 2023-03-24
### Added
- Tests for different search space types and their compatible recommenders

### Changed
- Initial strategies converted to recommenders
- Config keyword `initial_strategy` replaced by `initial_recommender_cls`
- Config keywords for the clustering recommenders changed from `x` to `CLUSTERING_x`
- skicit-learn-extra is now optional dependency in the [extra] group
- Type identifiers of greedy recommenders changed to 'SEQUENTIAL_GREEDY_x'

### Fixed
- Parameter bounds now only contain dimensions that actually appear in the search space 

## [0.2.3] - 2023-03-14
### Added
- Parsing for continuous parameters
- Caching of recommendations to avoid unnecessary computations
- Strategy support for hybrid spaces
- Custom discrete constraint with user-provided validator

### Changed
- Parameter class hierarchy
- `SearchSpace` has now a discrete and continuous subspace
- Model fit now done upon requesting recommendations

### Fixed
- Updated BoTorch and GPyTorch versions are also used in pyproject.toml

## [0.2.2] - 2023-01-13
### Added
- `SearchSpace` class
- Code testing with pytest
- Option to specify initial data for backtesting simulations
- SequentialGreedyRecommender class

### Changed
- Switched from miniconda to micromamba in Azure pipeline

### Fixed
- BoTorch version upgrade to fix critical bug (https://github.com/pytorch/botorch/pull/1454)

## [0.2.1] - 2022-12-01
### Fixed
- Parameters cannot be initialized with duplicate values

## [0.2.0] - 2022-11-10
### Added
- Initial strategy: Farthest Point Sampling
- Initial strategy: Partitioning Around Medoids
- Initial strategy: K-means
- Initial strategy: Gaussian Mixture Model
- Constraints and conditions for discrete parameters
- Data scaling functionality
- Decorator for automatic model scaling
- Decorator for handling constant targets
- Decorator for handling batched model input
- Surrogate model: Mean prediction
- Surrogate model: Random forrest
- Surrogate model: NGBoost
- Surrogate model: Bayesian linear
- Save/load functionality for BayBE objects

### Fixed
- UCB now usable as acquisition function, hard-set beta parameter to 1.0
- Temporary GP priors now exactly reproduce EDBO setting

## [0.1.0] - 2022-10-01
### Added
- Code skeleton with a central object to access functionality
- Basic parser for categorical parameters with one-hot encoding
- Basic parser for discrete numerical parameters
- Azure pipeline for code formatting and linting
- Single-task Gaussian process strategy
- Streamlit dashboard for comparing single-task strategies
- Input functionality to read measurements including automatic matching to search space
- Integer encoding for categorical parameters
- Parser for numerical discrete parameters
- Single numerical target with Min and Max mode
- Recommendation functionality
- Parameter scaling depending on parameter types and user-chosen scalers
- Noise and fake-measurement utilities
- Internal metadata storing various info about datapoints in the search space
- BayBE options controlling recommendation and data addition behavior
- Config parsing and validation using pydantic
- Global random seed control
- Strategy connection with BayBE object
- Custom parameters as labels with user-provided encodings
- Substance parameters which are encoded via cheminformatics descriptors
- Data cleaning utilities useful for descriptors
- Simulation capabilities for testing the package on existing data
- Parsing and preprocessing for multiple targets / desirability ansatz
- Basic README file
- Automatic publishing of tagged versions
- Caching of experimental parameters and chemical descriptors
- Choices for acquisition functions and their usage with arbitrary surrogate models
- Temporary logic for selecting GP priors<|MERGE_RESOLUTION|>--- conflicted
+++ resolved
@@ -20,6 +20,11 @@
   and `SubspaceContinuous` classes
 - New mechanisms for surrogate input/output scaling configurable per class
 - `SurrogateProtocol` as an interface for user-defined surrogate architectures
+- `recommend` now accepts the `pending_experiments` argument, informing the algorithm
+  about points that were already selected for evaluation
+- Pure recommenders now have the `allow_recommending_pending_experiments` flag,
+  controlling whether pending experiments are excluded from candidates in purely
+  discrete search spaces
 
 ### Changed
 - The transition from experimental to computational representation no longer happens
@@ -90,17 +95,9 @@
   `DiscreteExcludeConstraint`, `DiscreteLinkedParametersConstraint` and 
   `DiscreteNoLabelDuplicatesConstraint`
 - Discrete search space Cartesian product can be created lazily via Polars
-<<<<<<< HEAD
-- `recommend` now accepts the `pending_experiments` argument, informing the algorithm
-  about points that were already selected for evaluation
-- Pure recommenders now have the `allow_recommending_pending_experiments` flag,
-  controlling whether pending experiments are excluded from candidates in purely
-  discrete search spaces
-=======
 - Examples demonstrating the `register_hooks` utility: basic registration mechanism,
   monitoring the probability of improvement, and automatic campaign stopping
 - Documentation building now uses a lockfile to fix the exact environment
->>>>>>> 4f65c7e9
 
 ### Changed
 - Passing an `Objective` to `Campaign` is now optional
